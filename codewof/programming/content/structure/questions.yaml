--- conflicted
+++ resolved
@@ -8,24 +8,6 @@
 #   test-cases:
 #     1: normal
 #     2: normal
-
-celsius-to-fahrenheit:
-  type: function
-  test-cases:
-    1: normal
-    2: normal
-    3: normal
-    4: normal
-    5: normal
-
-fahrenheit-to-celsius:
-  type: function
-  test-cases:
-    1: normal
-    2: normal
-    3: normal
-    4: normal
-    5: normal
 
 # TODO: Skulpt has issues with round function compared to Python so needs further testing
 # rugby-score:
@@ -504,12 +486,6 @@
     3: normal
     4: normal
 
-<<<<<<< HEAD
-how-many-dogs:
-  types:
-    - debugging
-  number_of_read_only_lines_top: 2
-=======
 add-up-numbers:
   types:
     - debugging
@@ -526,17 +502,10 @@
   types:
     - debugging
   number_of_read_only_lines_top: 3
->>>>>>> 75928883
-  number_of_read_only_lines_bottom: 1
-  test-cases:
-    1: normal
-    2: normal
-<<<<<<< HEAD
-    3: normal
-    4: normal
-
-total-evens:
-=======
+  number_of_read_only_lines_bottom: 1
+  test-cases:
+    1: normal
+    2: normal
     3: exceptional
     4: exceptional
     5: normal
@@ -632,22 +601,14 @@
     3: normal
 
 print-bigger-number:
->>>>>>> 75928883
-  types:
-    - debugging
-  number_of_read_only_lines_top: 1
-  number_of_read_only_lines_bottom: 0
-  test-cases:
-    1: normal
-    2: normal
-    3: normal
-<<<<<<< HEAD
-
-rollercoaster-ride:
-  types:
-    - function
-    - parsons
-=======
+  types:
+    - debugging
+  number_of_read_only_lines_top: 1
+  number_of_read_only_lines_bottom: 0
+  test-cases:
+    1: normal
+    2: normal
+    3: normal
     4: exceptional
     5: exceptional
 
@@ -680,7 +641,56 @@
     - debugging
   number_of_read_only_lines_top: 1
   number_of_read_only_lines_bottom: 2
->>>>>>> 75928883
+  test-cases:
+    1: normal
+    2: normal
+    3: normal
+    4: normal
+
+celsius-to-fahrenheit:
+  type: function
+  test-cases:
+    1: normal
+    2: normal
+    3: normal
+    4: normal
+    5: normal
+
+fahrenheit-to-celsius:
+  type: function
+  test-cases:
+    1: normal
+    2: normal
+    3: normal
+    4: normal
+    5: normal
+
+rollercoaster-ride:
+  types:
+    - function
+    - parsons
+  test-cases:
+    1: normal
+    2: normal
+    3: normal
+    4: normal
+
+how-many-dogs:
+  types:
+    - debugging
+  number_of_read_only_lines_top: 2
+  number_of_read_only_lines_bottom: 1
+  test-cases:
+    1: normal
+    2: normal
+    3: normal
+    4: normal
+
+total-evens:
+  types:
+    - debugging
+  number_of_read_only_lines_top: 1
+  number_of_read_only_lines_bottom: 0
   test-cases:
     1: normal
     2: normal
