say-hello:
  type: program
  test-cases:
    1: normal

# ride-share:
#   type: function
#   test-cases:
#     1: normal
#     2: normal

# TODO: Skulpt has issues with round function compared to Python so needs further testing
# rugby-score:
#   type: function
#   test-cases:
#     1: normal
#     2: normal

# TODO: Skulpt has issues with round function compared to Python so needs further testing
# car-park:
#   type: function
#   test-cases:
#     1: normal
#     2: normal

add-10:
  type: program
  test-cases:
    1: normal
    2: normal

doubler:
  type: function
  test-cases:
    1: normal
    2: normal
    3: normal
    4: normal
    5: exceptional

double-evens:
  types:
    - function
    - parsons
  parsons-extra-lines:
    - 'if number // 2 == 0:'
    - 'return number x 2'
  test-cases:
    1: normal
    2: normal
    3: normal
    4: normal
    5: exceptional

countdown:
  types:
    - function
    - parsons
  parsons-extra-lines:
    - 'for i in range(num):'
    - 'while num > 1:'
  test-cases:
    1: normal
    2: normal
    3: exceptional

repeated-add-10:
  types:
    - program
  test-cases:
    1: normal
    2: normal
    3: normal
    4: normal
    5: exceptional

factorial:
  types:
    - function
  test-cases:
    1: normal
    2: normal
    3: normal
    4: normal
    5: normal

ticket-calculator:
  type: debugging
  number_of_read_only_lines_top: 1
  number_of_read_only_lines_bottom: 1
  test-cases:
    1: normal
    2: normal
    3: normal
    4: normal
    5: normal

rectangle-area:
  types:
    - program
  test-cases:
    1: normal
    2: normal
    3: normal

where-is:
  types:
    - program
  test-cases:
    1: normal
    2: normal

pieces-of-chocolate:
  types:
    - function
  test-cases:
    1: normal
    2: normal

print-codewof:
  types:
    - function
    - parsons
  parsons-extra-lines:
    - 'print("Welcome to codeWOF")'
    - 'return "Welcome to codeWOF!"'
  test-cases:
    1: normal

greeting:
  types:
    - function
    - parsons
  parsons-extra-lines:
    - 'print("Hello" + name + "!")'
    - 'print("Hello " + name)'
  test-cases:
    1: normal
    2: normal
    3: normal
    4: normal

string-concatenation:
  types:
    - program
  test-cases:
    1: normal
    2: normal
    3: exceptional

bus-info:
  types:
    - function
    - parsons
  parsons-extra-lines:
    - 'print("Service " + bus_id + " is due in " + str(minutes_away) + " minutes time.")'
    - 'return "Service " + bus_id + " is due in " + minutes_away + " minutes time."'
  test-cases:
    1: normal
    2: exceptional
    3: normal
    4: exceptional

voting-age:
  types:
    - program
  test-cases:
    1: normal
    2: normal
    3: exceptional
    4: exceptional
    5: exceptional
    6: exceptional

over-the-limit:
  types:
    - function
    - parsons
  parsons-extra-lines:
    - 'return "True"'
    - 'return "False"'
    - 'if mcg_per_litre >= 250:'
  test-cases:
    1: normal
    2: normal
    3: exceptional
    4: exceptional
    5: exceptional
    6: exceptional
    7: exceptional

low-battery:
  types:
    - function
    - parsons
  parsons-extra-lines:
    - 'if percent <= 20:'
    - 'is_low = "True"'
    - 'is_low = "False"'
  test-cases:
    1: normal
    2: exceptional
    3: exceptional
    4: normal
    5: exceptional
    6: exceptional

full-name:
  type: debugging
  number_of_read_only_lines_top: 1
  number_of_read_only_lines_bottom: 0
  test-cases:
    1: normal
    2: normal
    3: normal
    4: normal

hours-to-seconds:
  type: debugging
  number_of_read_only_lines_top: 1
  number_of_read_only_lines_bottom: 1
  test-cases:
    1: normal
    2: normal
    3: normal
    4: normal
    5: normal

how-many-dozens:
  type: debugging
  number_of_read_only_lines_top: 1
  number_of_read_only_lines_bottom: 0
  test-cases:
    1: normal
    2: normal
    3: exceptional
    4: exceptional
    5: exceptional

favourite-number:
  type: debugging
  number_of_read_only_lines_top: 1
  number_of_read_only_lines_bottom: 1
  test-cases:
    1: normal
    2: normal
    3: normal
    4: normal
    5: normal
    6: normal
    7: normal
    8: normal

string-too-long:
  type: debugging
  number_of_read_only_lines_top: 1
  number_of_read_only_lines_bottom: 1
  test-cases:
    1: normal
    2: normal
    3: normal
    4: normal
    5: normal
    6: normal
    7: normal


price-in-budget:
  type: debugging
  number_of_read_only_lines_top: 1
  number_of_read_only_lines_bottom: 1
  test-cases:
    1: normal
    2: normal
    3: normal
    4: normal
    5: normal
    6: normal

find-highest-number:
  type: debugging
  number_of_read_only_lines_top: 1
  number_of_read_only_lines_bottom: 1
  test-cases:
    1: normal
    2: normal
    3: normal
    4: exceptional
    5: exceptional

shutdown-machine:
  type: program
  test-cases:
    1: exceptional
    2: exceptional
    3: normal
    4: normal
    5: exceptional
    6: exceptional

triangle-pattern:
  types:
    - function
    - parsons
  parsons-extra-lines:
    - 'for i in range(1, x):'
    - 'print(" ")'
    - 'print("*")'
    - 'print(i * " ")'
  test-cases:
    1: normal
    2: normal
    3: normal
    4: normal

divisible-by-3:
  types:
    - function
  test-cases:
    1: normal
    2: normal
    3: normal

reverse-string:
  types:
    - function
    - parsons
  parsons-extra-lines:
    - 'for char in range(len(string), -1, -1):'
    - 'for char in range(len(string) - 1, 1, 1):'
    - 'print(string[char])'
  test-cases:
    1: normal
    2: normal
    3: normal

rotate-words:
  types:
    - program
  test-cases:
    1: normal
    2: normal
    3: exceptional
    4: normal

good-password:
  types:
    - program
  test-cases:
    1: exceptional
    2: exceptional
    3: normal
    4: normal
    5: normal

shopping-list:
  types:
    - function
  test-cases:
    1: normal
    2: normal
    3: normal
    4: normal

find-smallest-number:
  types:
    - debugging
  number_of_read_only_lines_top: 1
  number_of_read_only_lines_bottom: 0
  test-cases:
    1: exceptional
    2: normal
    3: exceptional
    4: normal
    5: normal

book-titles:
  types:
   - function
   - parsons
  parsons-extra-lines:
    - 'print(name.upper())'
    - 'print(name.lower())'
    - 'print(name)'
  test-cases:
    1: normal
    2: normal
    3: normal

total-under-10:
  types:
   - function
   - parsons
  parsons-extra-lines:
    - 'if number > 10:'
    - 'total = number'
  test-cases:
    1: normal
    2: normal
    3: exceptional
    4: normal

go-tramping:
  types:
    - program
  test-cases:
    1: normal
    2: normal
    3: normal
    4: exceptional
    5: exceptional
    6: exceptional

make-even:
  types:
    - program
  test-cases:
    1: normal
    2: normal
    3: normal
    4: normal
    5: exceptional
    6: exceptional

print-score:
  types:
   - function
   - parsons
  parsons-extra-lines:
    - 'score = points / total_possible'
    - 'score = points * total_possible / 100'
    - 'print(score)'
  test-cases:
    1: normal
    2: normal
    3: normal
    4: normal

h-words:
  types:
    - program
  test-cases:
    1: normal
    2: normal
    3: normal
    4: exceptional

print-pet:
  types:
    - function
    - parsons
  parsons-extra-lines:
    - 'print(name + "is a " + age + "-year-old " + species + ".")'
    - 'print(name + "is a " + "age" + "-year-old " + species + ".")'
  test-cases:
    1: normal
    2: normal
    3: normal
    4: normal

print-squares:
  types:
    - function
    - parsons
  parsons-extra-lines:
    - 'print(num ^ 2)'
    - 'print(num x num)'
  test-cases:
    1: normal
    2: normal
    3: normal
    4: exceptional
    5: exceptional

drawn-out-string:
  types:
    - function
    - parsons
  parsons-extra-lines:
    - 'print(letter + letter)'
    - 'print(length)'
    - 'print(letter)'
  test-cases:
    1: normal
    2: normal
    3: normal
    4: normal

<<<<<<< HEAD
driver-speed:
  types:
    - function
    - parsons
=======
add-up-numbers:
  types:
    - debugging
  number_of_read_only_lines_top: 1
  number_of_read_only_lines_bottom: 0
  test-cases:
    1: normal
    2: normal
    3: exceptional
    4: exceptional
    5: normal

evens-out:
  types:
    - debugging
  number_of_read_only_lines_top: 3
  number_of_read_only_lines_bottom: 1
  test-cases:
    1: normal
    2: normal
    3: exceptional
    4: exceptional
    5: normal

happy-birthday:
  types:
    - program
>>>>>>> 82a908d5
  test-cases:
    1: normal
    2: normal
    3: normal
<<<<<<< HEAD

fizz-buzz:
=======
    4: normal
    5: exceptional

give-me-5:
  types:
    - program
  test-cases:
    1: normal
    2: exceptional
    3: normal
    4: normal
    5: normal

while-away:
  types:
    - debugging
  number_of_read_only_lines_top: 2
  number_of_read_only_lines_bottom: 0
  test-cases:
    1: normal
    2: exceptional
    3: normal
    4: normal

times-2:
  types:
    - debugging
  number_of_read_only_lines_top: 1
  number_of_read_only_lines_bottom: 0
  test-cases:
    1: normal
    2: exceptional
    3: normal
    4: exceptional
    5: normal
    6: exceptional

days-to-target:
>>>>>>> 82a908d5
  types:
    - function
    - parsons
  parsons-extra-lines:
<<<<<<< HEAD
    - "elif num / 3 == 0:"
    - "elif num / 5 == 0:"
  test-cases:
    1: normal
    2: normal
    3: normal
    4: normal

merge-lists-odd-even:
=======
    - 'population * 2'
    - 'population = population ** 2'
    - 'print(days)'
  test-cases:
    1: normal
    2: normal
    3: exceptional
    4: normal
    5: normal

roll-call:
>>>>>>> 82a908d5
  types:
    - function
    - parsons
  parsons-extra-lines:
<<<<<<< HEAD
    - 'if (num / 2 == 0)'
    - 'if (num / 2 != 0)'
    - 'print(result)'
    - 'result[-1] = num'
=======
    - 'print(name.title())'
    - 'print(name.capitalize())'
    - 'print(name.swapcase())'
>>>>>>> 82a908d5
  test-cases:
    1: normal
    2: normal
    3: normal
<<<<<<< HEAD

inside-25-to-50:
  type: debugging
  number_of_read_only_lines_top: 2
  number_of_read_only_lines_bottom: 0
=======
    4: exceptional

lunch:
  types:
    - program
>>>>>>> 82a908d5
  test-cases:
    1: normal
    2: normal
    3: normal
    4: normal

<<<<<<< HEAD
eight-is-great:
=======
signature:
  types:
    - program
  test-cases:
    1: normal
    2: normal
    3: normal

print-bigger-number:
  types:
    - debugging
  number_of_read_only_lines_top: 1
  number_of_read_only_lines_bottom: 0
  test-cases:
    1: normal
    2: normal
    3: normal
    4: exceptional
    5: exceptional

rectangle-pattern:
>>>>>>> 82a908d5
  types:
    - function
    - parsons
  parsons-extra-lines:
<<<<<<< HEAD
    - 'if a or b == 8:'
=======
    - 'for i in range(width):'
    - 'print("height * "#")'
    - 'print("#")'
    - 'print(width * height)'
>>>>>>> 82a908d5
  test-cases:
    1: normal
    2: normal
    3: normal
    4: normal
<<<<<<< HEAD
    5: normal

sum-lucky-7:
=======

leap-year:
>>>>>>> 82a908d5
  types:
    - function
  test-cases:
    1: normal
    2: normal
    3: normal
<<<<<<< HEAD
    4: normal
    5: normal

duck-goose:
  types:
    - function
    - parsons
  parsons-extra-lines:
    - 'string = lower(string)'
    - 'num_goose += 1'
    - 'num_duck += 1'
    - 'return True'
    - 'return False'
    - 'if num_duck == num_goose:'
=======
    4: exceptional

discounted-cost:
  types:
    - debugging
  number_of_read_only_lines_top: 1
  number_of_read_only_lines_bottom: 2
  test-cases:
    1: normal
    2: normal
    3: normal
    4: normal

celsius-to-fahrenheit:
  type: function
  test-cases:
    1: normal
    2: normal
    3: normal
    4: normal
    5: normal

fahrenheit-to-celsius:
  type: function
  test-cases:
    1: normal
    2: normal
    3: normal
    4: normal
    5: normal

rollercoaster-ride:
  types:
    - function
    - parsons
>>>>>>> 82a908d5
  test-cases:
    1: normal
    2: normal
    3: normal
    4: normal

<<<<<<< HEAD
smallest-number:
  type: debugging
  number_of_read_only_lines_top: 0
=======
how-many-dogs:
  types:
    - debugging
  number_of_read_only_lines_top: 2
>>>>>>> 82a908d5
  number_of_read_only_lines_bottom: 1
  test-cases:
    1: normal
    2: normal
<<<<<<< HEAD
    3: normal
=======
    3: normal
    4: normal

total-evens:
  types:
    - debugging
  number_of_read_only_lines_top: 1
  number_of_read_only_lines_bottom: 0
  test-cases:
    1: normal
    2: normal
    3: normal
    4: normal
>>>>>>> 82a908d5
<|MERGE_RESOLUTION|>--- conflicted
+++ resolved
@@ -486,12 +486,6 @@
     3: normal
     4: normal
 
-<<<<<<< HEAD
-driver-speed:
-  types:
-    - function
-    - parsons
-=======
 add-up-numbers:
   types:
     - debugging
@@ -519,15 +513,10 @@
 happy-birthday:
   types:
     - program
->>>>>>> 82a908d5
-  test-cases:
-    1: normal
-    2: normal
-    3: normal
-<<<<<<< HEAD
-
-fizz-buzz:
-=======
+  test-cases:
+    1: normal
+    2: normal
+    3: normal
     4: normal
     5: exceptional
 
@@ -566,22 +555,10 @@
     6: exceptional
 
 days-to-target:
->>>>>>> 82a908d5
-  types:
-    - function
-    - parsons
-  parsons-extra-lines:
-<<<<<<< HEAD
-    - "elif num / 3 == 0:"
-    - "elif num / 5 == 0:"
-  test-cases:
-    1: normal
-    2: normal
-    3: normal
-    4: normal
-
-merge-lists-odd-even:
-=======
+  types:
+    - function
+    - parsons
+  parsons-extra-lines:
     - 'population * 2'
     - 'population = population ** 2'
     - 'print(days)'
@@ -593,101 +570,199 @@
     5: normal
 
 roll-call:
->>>>>>> 82a908d5
-  types:
-    - function
-    - parsons
-  parsons-extra-lines:
-<<<<<<< HEAD
+  types:
+    - function
+    - parsons
+  parsons-extra-lines:
+    - 'print(name.title())'
+    - 'print(name.capitalize())'
+    - 'print(name.swapcase())'
+  test-cases:
+    1: normal
+    2: normal
+    3: normal
+    4: exceptional
+
+lunch:
+  types:
+    - program
+  test-cases:
+    1: normal
+    2: normal
+    3: normal
+    4: normal
+
+signature:
+  types:
+    - program
+  test-cases:
+    1: normal
+    2: normal
+    3: normal
+
+print-bigger-number:
+  types:
+    - debugging
+  number_of_read_only_lines_top: 1
+  number_of_read_only_lines_bottom: 0
+  test-cases:
+    1: normal
+    2: normal
+    3: normal
+    4: exceptional
+    5: exceptional
+
+rectangle-pattern:
+  types:
+    - function
+    - parsons
+  parsons-extra-lines:
+    - 'for i in range(width):'
+    - 'print("height * "#")'
+    - 'print("#")'
+    - 'print(width * height)'
+  test-cases:
+    1: normal
+    2: normal
+    3: normal
+    4: normal
+
+leap-year:
+  types:
+    - function
+  test-cases:
+    1: normal
+    2: normal
+    3: normal
+    4: exceptional
+
+discounted-cost:
+  types:
+    - debugging
+  number_of_read_only_lines_top: 1
+  number_of_read_only_lines_bottom: 2
+  test-cases:
+    1: normal
+    2: normal
+    3: normal
+    4: normal
+
+celsius-to-fahrenheit:
+  type: function
+  test-cases:
+    1: normal
+    2: normal
+    3: normal
+    4: normal
+    5: normal
+
+fahrenheit-to-celsius:
+  type: function
+  test-cases:
+    1: normal
+    2: normal
+    3: normal
+    4: normal
+    5: normal
+
+rollercoaster-ride:
+  types:
+    - function
+    - parsons
+  test-cases:
+    1: normal
+    2: normal
+    3: normal
+    4: normal
+
+how-many-dogs:
+  types:
+    - debugging
+  number_of_read_only_lines_top: 2
+  number_of_read_only_lines_bottom: 1
+  test-cases:
+    1: normal
+    2: normal
+    3: normal
+    4: normal
+
+total-evens:
+  types:
+    - debugging
+  number_of_read_only_lines_top: 1
+  number_of_read_only_lines_bottom: 0
+  test-cases:
+    1: normal
+    2: normal
+    3: normal
+    4: normal
+
+driver-speed:
+  types:
+    - function
+    - parsons
+  test-cases:
+    1: normal
+    2: normal
+    3: normal
+
+fizz-buzz:
+  types:
+    - function
+    - parsons
+  parsons-extra-lines:
+    - "elif num / 3 == 0:"
+    - "elif num / 5 == 0:"
+  test-cases:
+    1: normal
+    2: normal
+    3: normal
+    4: normal
+
+merge-lists-odd-even:
+  types:
+    - function
+    - parsons
+  parsons-extra-lines:
     - 'if (num / 2 == 0)'
     - 'if (num / 2 != 0)'
     - 'print(result)'
     - 'result[-1] = num'
-=======
-    - 'print(name.title())'
-    - 'print(name.capitalize())'
-    - 'print(name.swapcase())'
->>>>>>> 82a908d5
-  test-cases:
-    1: normal
-    2: normal
-    3: normal
-<<<<<<< HEAD
+  test-cases:
+    1: normal
+    2: normal
+    3: normal
 
 inside-25-to-50:
   type: debugging
   number_of_read_only_lines_top: 2
   number_of_read_only_lines_bottom: 0
-=======
-    4: exceptional
-
-lunch:
-  types:
-    - program
->>>>>>> 82a908d5
-  test-cases:
-    1: normal
-    2: normal
-    3: normal
-    4: normal
-
-<<<<<<< HEAD
+  test-cases:
+    1: normal
+    2: normal
+    3: normal
+    4: normal
+
 eight-is-great:
-=======
-signature:
-  types:
-    - program
-  test-cases:
-    1: normal
-    2: normal
-    3: normal
-
-print-bigger-number:
-  types:
-    - debugging
-  number_of_read_only_lines_top: 1
-  number_of_read_only_lines_bottom: 0
-  test-cases:
-    1: normal
-    2: normal
-    3: normal
-    4: exceptional
-    5: exceptional
-
-rectangle-pattern:
->>>>>>> 82a908d5
-  types:
-    - function
-    - parsons
-  parsons-extra-lines:
-<<<<<<< HEAD
+  types:
+    - function
+    - parsons
+  parsons-extra-lines:
     - 'if a or b == 8:'
-=======
-    - 'for i in range(width):'
-    - 'print("height * "#")'
-    - 'print("#")'
-    - 'print(width * height)'
->>>>>>> 82a908d5
-  test-cases:
-    1: normal
-    2: normal
-    3: normal
-    4: normal
-<<<<<<< HEAD
+  test-cases:
+    1: normal
+    2: normal
+    3: normal
+    4: normal
     5: normal
 
 sum-lucky-7:
-=======
-
-leap-year:
->>>>>>> 82a908d5
-  types:
-    - function
-  test-cases:
-    1: normal
-    2: normal
-    3: normal
-<<<<<<< HEAD
+  types:
+    - function
+  test-cases:
+    1: normal
+    2: normal
+    3: normal
     4: normal
     5: normal
 
@@ -702,77 +777,17 @@
     - 'return True'
     - 'return False'
     - 'if num_duck == num_goose:'
-=======
-    4: exceptional
-
-discounted-cost:
-  types:
-    - debugging
-  number_of_read_only_lines_top: 1
-  number_of_read_only_lines_bottom: 2
-  test-cases:
-    1: normal
-    2: normal
-    3: normal
-    4: normal
-
-celsius-to-fahrenheit:
-  type: function
-  test-cases:
-    1: normal
-    2: normal
-    3: normal
-    4: normal
-    5: normal
-
-fahrenheit-to-celsius:
-  type: function
-  test-cases:
-    1: normal
-    2: normal
-    3: normal
-    4: normal
-    5: normal
-
-rollercoaster-ride:
-  types:
-    - function
-    - parsons
->>>>>>> 82a908d5
-  test-cases:
-    1: normal
-    2: normal
-    3: normal
-    4: normal
-
-<<<<<<< HEAD
+  test-cases:
+    1: normal
+    2: normal
+    3: normal
+    4: normal
+
 smallest-number:
   type: debugging
   number_of_read_only_lines_top: 0
-=======
-how-many-dogs:
-  types:
-    - debugging
-  number_of_read_only_lines_top: 2
->>>>>>> 82a908d5
-  number_of_read_only_lines_bottom: 1
-  test-cases:
-    1: normal
-    2: normal
-<<<<<<< HEAD
-    3: normal
-=======
-    3: normal
-    4: normal
-
-total-evens:
-  types:
-    - debugging
-  number_of_read_only_lines_top: 1
-  number_of_read_only_lines_bottom: 0
-  test-cases:
-    1: normal
-    2: normal
-    3: normal
-    4: normal
->>>>>>> 82a908d5
+  number_of_read_only_lines_bottom: 1
+  test-cases:
+    1: normal
+    2: normal
+    3: normal