say-hello:
  type: program
  test-cases:
    1: normal

# ride-share:
#   type: function
#   test-cases:
#     1: normal
#     2: normal

# TODO: Skulpt has issues with round function compared to Python so needs further testing
# rugby-score:
#   type: function
#   test-cases:
#     1: normal
#     2: normal

# TODO: Skulpt has issues with round function compared to Python so needs further testing
# car-park:
#   type: function
#   test-cases:
#     1: normal
#     2: normal

add-10:
  type: program
  test-cases:
    1: normal
    2: normal

doubler:
  type: function
  test-cases:
    1: normal
    2: normal
    3: normal
    4: normal
    5: exceptional

double-evens:
  types:
    - function
    - parsons
  parsons-extra-lines:
    - 'if number // 2 == 0:'
    - 'return number x 2'
  test-cases:
    1: normal
    2: normal
    3: normal
    4: normal
    5: exceptional

countdown:
  types:
    - function
    - parsons
  parsons-extra-lines:
    - 'for i in range(num):'
    - 'while num > 1:'
  test-cases:
    1: normal
    2: normal
    3: exceptional

repeated-add-10:
  types:
    - program
  test-cases:
    1: normal
    2: normal
    3: normal
    4: normal
    5: exceptional

factorial:
  types:
    - function
  test-cases:
    1: normal
    2: normal
    3: normal
    4: normal
    5: normal

ticket-calculator:
  type: debugging
  number_of_read_only_lines_top: 1
  number_of_read_only_lines_bottom: 1
  test-cases:
    1: normal
    2: normal
    3: normal
    4: normal
    5: normal

rectangle-area:
  types:
    - program
  test-cases:
    1: normal
    2: normal
    3: normal

where-is:
  types:
    - program
  test-cases:
    1: normal
    2: normal

pieces-of-chocolate:
  types:
    - function
  test-cases:
    1: normal
    2: normal

print-codewof:
  types:
    - function
    - parsons
  parsons-extra-lines:
    - 'print("Welcome to codeWOF")'
    - 'return "Welcome to codeWOF!"'
  test-cases:
    1: normal

greeting:
  types:
    - function
    - parsons
  parsons-extra-lines:
    - 'print("Hello" + name + "!")'
    - 'print("Hello " + name)'
  test-cases:
    1: normal
    2: normal
    3: normal
    4: normal

string-concatenation:
  types:
    - program
  test-cases:
    1: normal
    2: normal
    3: exceptional

bus-info:
  types:
    - function
    - parsons
  parsons-extra-lines:
    - 'print("Service " + bus_id + " is due in " + str(minutes_away) + " minutes time.")'
    - 'return "Service " + bus_id + " is due in " + minutes_away + " minutes time."'
  test-cases:
    1: normal
    2: exceptional
    3: normal
    4: exceptional

voting-age:
  types:
    - program
  test-cases:
    1: normal
    2: normal
    3: exceptional
    4: exceptional
    5: exceptional
    6: exceptional

over-the-limit:
  types:
    - function
    - parsons
  parsons-extra-lines:
    - 'return "True"'
    - 'return "False"'
    - 'if mcg_per_litre >= 250:'
  test-cases:
    1: normal
    2: normal
    3: exceptional
    4: exceptional
    5: exceptional
    6: exceptional
    7: exceptional

low-battery:
  types:
    - function
    - parsons
  parsons-extra-lines:
    - 'if percent <= 20:'
    - 'is_low = "True"'
    - 'is_low = "False"'
  test-cases:
    1: normal
    2: exceptional
    3: exceptional
    4: normal
    5: exceptional
    6: exceptional

full-name:
  type: debugging
  number_of_read_only_lines_top: 1
  number_of_read_only_lines_bottom: 0
  test-cases:
    1: normal
    2: normal
    3: normal
    4: normal

hours-to-seconds:
  type: debugging
  number_of_read_only_lines_top: 1
  number_of_read_only_lines_bottom: 1
  test-cases:
    1: normal
    2: normal
    3: normal
    4: normal
    5: normal

how-many-dozens:
  type: debugging
  number_of_read_only_lines_top: 1
  number_of_read_only_lines_bottom: 0
  test-cases:
    1: normal
    2: normal
    3: exceptional
    4: exceptional
    5: exceptional

favourite-number:
  type: debugging
  number_of_read_only_lines_top: 1
  number_of_read_only_lines_bottom: 1
  test-cases:
    1: normal
    2: normal
    3: normal
    4: normal
    5: normal
    6: normal
    7: normal
    8: normal

string-too-long:
  type: debugging
  number_of_read_only_lines_top: 1
  number_of_read_only_lines_bottom: 1
  test-cases:
    1: normal
    2: normal
    3: normal
    4: normal
    5: normal
    6: normal
    7: normal


price-in-budget:
  type: debugging
  number_of_read_only_lines_top: 1
  number_of_read_only_lines_bottom: 1
  test-cases:
    1: normal
    2: normal
    3: normal
    4: normal
    5: normal
    6: normal

find-highest-number:
  type: debugging
  number_of_read_only_lines_top: 1
  number_of_read_only_lines_bottom: 1
  test-cases:
    1: normal
    2: normal
    3: normal
    4: exceptional
    5: exceptional

shutdown-machine:
  type: program
  test-cases:
    1: exceptional
    2: exceptional
    3: normal
    4: normal
    5: exceptional
    6: exceptional

triangle-pattern:
  types:
    - function
    - parsons
  parsons-extra-lines:
    - 'for i in range(1, x):'
    - 'print(" ")'
    - 'print("*")'
    - 'print(i * " ")'
  test-cases:
    1: normal
    2: normal
    3: normal
    4: normal

divisible-by-3:
  types:
    - function
  test-cases:
    1: normal
    2: normal
    3: normal

reverse-string:
  types:
    - function
    - parsons
  parsons-extra-lines:
    - 'for char in range(len(string), -1, -1):'
    - 'for char in range(len(string) - 1, 1, 1):'
    - 'print(string[char])'
  test-cases:
    1: normal
    2: normal
    3: normal

rotate-words:
  types:
    - program
  test-cases:
    1: normal
    2: normal
    3: exceptional
    4: normal

good-password:
  types:
    - program
  test-cases:
    1: exceptional
    2: exceptional
    3: normal
    4: normal
    5: normal

shopping-list:
  types:
    - function
  test-cases:
    1: normal
    2: normal
    3: normal
    4: normal

find-smallest-number:
  types:
    - debugging
  number_of_read_only_lines_top: 1
  number_of_read_only_lines_bottom: 0
  test-cases:
    1: exceptional
    2: normal
    3: exceptional
    4: normal
    5: normal

book-titles:
  types:
   - function
   - parsons
  parsons-extra-lines:
    - 'print(name.upper())'
    - 'print(name.lower())'
    - 'print(name)'
  test-cases:
    1: normal
    2: normal
    3: normal

total-under-10:
  types:
   - function
   - parsons
  parsons-extra-lines:
    - 'if number > 10:'
    - 'total = number'
  test-cases:
    1: normal
    2: normal
    3: exceptional
    4: normal

go-tramping:
  types:
    - program
  test-cases:
    1: normal
    2: normal
    3: normal
    4: exceptional
    5: exceptional
    6: exceptional

make-even:
  types:
    - program
  test-cases:
    1: normal
    2: normal
    3: normal
    4: normal
    5: exceptional
    6: exceptional

print-score:
  types:
   - function
   - parsons
  parsons-extra-lines:
    - 'score = points / total_possible'
    - 'score = points * total_possible / 100'
    - 'print(score)'
  test-cases:
    1: normal
    2: normal
    3: normal
    4: normal

h-words:
  types:
    - program
  test-cases:
    1: normal
    2: normal
    3: normal
    4: exceptional

print-pet:
  types:
    - function
    - parsons
  parsons-extra-lines:
    - 'print(name + "is a " + age + "-year-old " + species + ".")'
    - 'print(name + "is a " + "age" + "-year-old " + species + ".")'
  test-cases:
    1: normal
    2: normal
    3: normal
    4: normal

print-squares:
  types:
    - function
    - parsons
  parsons-extra-lines:
    - 'print(num ^ 2)'
    - 'print(num x num)'
  test-cases:
    1: normal
    2: normal
    3: normal
    4: exceptional
    5: exceptional

drawn-out-string:
  types:
    - function
    - parsons
  parsons-extra-lines:
    - 'print(letter + letter)'
    - 'print(length)'
    - 'print(letter)'
  test-cases:
    1: normal
    2: normal
    3: normal
    4: normal

add-up-numbers:
  types:
    - debugging
  number_of_read_only_lines_top: 1
  number_of_read_only_lines_bottom: 0
  test-cases:
    1: normal
    2: normal
    3: exceptional
    4: exceptional
    5: normal

evens-out:
  types:
    - debugging
  number_of_read_only_lines_top: 3
  number_of_read_only_lines_bottom: 1
  test-cases:
    1: normal
    2: normal
    3: exceptional
    4: exceptional
    5: normal

happy-birthday:
  types:
    - program
  test-cases:
    1: normal
    2: normal
    3: normal
    4: normal
    5: exceptional

give-me-5:
  types:
    - program
  test-cases:
    1: normal
    2: exceptional
    3: normal
    4: normal
    5: normal

while-away:
  types:
    - debugging
  number_of_read_only_lines_top: 2
  number_of_read_only_lines_bottom: 0
  test-cases:
    1: normal
    2: exceptional
    3: normal
    4: normal

times-2:
  types:
    - debugging
  number_of_read_only_lines_top: 1
  number_of_read_only_lines_bottom: 0
  test-cases:
    1: normal
    2: exceptional
    3: normal
    4: exceptional
    5: normal
    6: exceptional

days-to-target:
  types:
    - function
    - parsons
  parsons-extra-lines:
    - 'population * 2'
    - 'population = population ** 2'
    - 'print(days)'
  test-cases:
    1: normal
    2: normal
    3: exceptional
    4: normal
    5: normal

roll-call:
  types:
    - function
    - parsons
  parsons-extra-lines:
    - 'print(name.title())'
    - 'print(name.capitalize())'
    - 'print(name.swapcase())'
  test-cases:
    1: normal
    2: normal
    3: normal
    4: exceptional

lunch:
  types:
    - program
  test-cases:
    1: normal
    2: normal
    3: normal
    4: normal

signature:
  types:
    - program
  test-cases:
    1: normal
    2: normal
    3: normal

print-bigger-number:
  types:
    - debugging
  number_of_read_only_lines_top: 1
  number_of_read_only_lines_bottom: 0
  test-cases:
    1: normal
    2: normal
    3: normal
    4: exceptional
    5: exceptional

rectangle-pattern:
  types:
    - function
    - parsons
  parsons-extra-lines:
    - 'for i in range(width):'
    - 'print("height * "#")'
    - 'print("#")'
    - 'print(width * height)'
  test-cases:
    1: normal
    2: normal
    3: normal
    4: normal

leap-year:
  types:
    - function
  test-cases:
    1: normal
    2: normal
    3: normal
    4: exceptional

discounted-cost:
  types:
    - debugging
  number_of_read_only_lines_top: 1
  number_of_read_only_lines_bottom: 2
  test-cases:
    1: normal
    2: normal
    3: normal
    4: normal

celsius-to-fahrenheit:
  type: function
  test-cases:
    1: normal
    2: normal
    3: normal
    4: normal
    5: normal

fahrenheit-to-celsius:
  type: function
  test-cases:
    1: normal
    2: normal
    3: normal
    4: normal
    5: normal

rollercoaster-ride:
  types:
    - function
    - parsons
  test-cases:
    1: normal
    2: normal
    3: normal
    4: normal

how-many-dogs:
  types:
    - debugging
  number_of_read_only_lines_top: 2
  number_of_read_only_lines_bottom: 1
  test-cases:
    1: normal
    2: normal
    3: normal
    4: normal

total-evens:
  types:
    - debugging
  number_of_read_only_lines_top: 1
  number_of_read_only_lines_bottom: 0
  test-cases:
    1: normal
    2: normal
    3: normal
    4: normal

<<<<<<< HEAD
marco-polo:
  types:
    - program
=======
driver-speed:
  types:
    - function
    - parsons
>>>>>>> 6151723e
  test-cases:
    1: normal
    2: normal
    3: normal

<<<<<<< HEAD
say-kia-ora:
  types:
    - program
  test-cases:
    1: normal

favourite-food:
=======
fizz-buzz:
  types:
    - function
    - parsons
  parsons-extra-lines:
    - "elif num / 3 == 0:"
    - "elif num / 5 == 0:"
  test-cases:
    1: normal
    2: normal
    3: normal
    4: normal

inside-outside:
  type: debugging
  number_of_read_only_lines_top: 1
  number_of_read_only_lines_bottom: 0
  test-cases:
    1: normal
    2: normal
    3: normal
    4: normal
    5: normal

eight-is-great:
  types:
    - function
    - parsons
  parsons-extra-lines:
    - 'if a or b == 8:'
  test-cases:
    1: normal
    2: normal
    3: normal
    4: normal
    5: normal

sum-lucky-7:
  types:
    - function
  test-cases:
    1: normal
    2: normal
    3: normal
    4: normal
    5: normal

duck-goose:
>>>>>>> 6151723e
  types:
    - program
  test-cases:
    1: normal
    2: normal
<<<<<<< HEAD
    3: normal
=======
    3: normal
    4: normal

remove-bugs:
  types:
    - debugging
  number_of_read_only_lines_top: 1
  number_of_read_only_lines_bottom: 0
  test-cases:
    1: normal
    2: normal
    3: normal
    4: normal

nth-to-last:
  types:
    - debugging
  number_of_read_only_lines_top: 1
  number_of_read_only_lines_bottom: 1
  test-cases:
    1: normal
    2: normal
    3: normal

factorial-debug:
  types:
    - debugging
  number_of_read_only_lines_top: 3
  number_of_read_only_lines_bottom: 3
  test-cases:
    1: normal
    2: normal
    3: normal
    4: normal
    5: normal

sum-unlucky-7:
  types:
    - debugging
  number_of_read_only_lines_top: 3
  number_of_read_only_lines_bottom: 1
  test-cases:
    1: normal
    2: normal
    3: normal
    4: normal
    5: normal

pass-the-parcel:
  types:
    - debugging
  number_of_read_only_lines_top: 1
  number_of_read_only_lines_bottom: 1
  test-cases:
    1: normal
    2: normal
    3: normal

end-of-file:
  types:
    - function
    - parsons
  parsons-extra-lines:
    - 'return(file)'
    - 'file += "EOF"'
  test-cases:
    1: normal
    2: normal
    3: exceptional
>>>>>>> 6151723e
<|MERGE_RESOLUTION|>--- conflicted
+++ resolved
@@ -697,30 +697,15 @@
     3: normal
     4: normal
 
-<<<<<<< HEAD
-marco-polo:
-  types:
-    - program
-=======
 driver-speed:
   types:
     - function
     - parsons
->>>>>>> 6151723e
-  test-cases:
-    1: normal
-    2: normal
-    3: normal
-
-<<<<<<< HEAD
-say-kia-ora:
-  types:
-    - program
-  test-cases:
-    1: normal
-
-favourite-food:
-=======
+  test-cases:
+    1: normal
+    2: normal
+    3: normal
+
 fizz-buzz:
   types:
     - function
@@ -769,15 +754,11 @@
     5: normal
 
 duck-goose:
->>>>>>> 6151723e
-  types:
-    - program
-  test-cases:
-    1: normal
-    2: normal
-<<<<<<< HEAD
-    3: normal
-=======
+  types:
+    - program
+  test-cases:
+    1: normal
+    2: normal
     3: normal
     4: normal
 
@@ -847,4 +828,25 @@
     1: normal
     2: normal
     3: exceptional
->>>>>>> 6151723e
+
+marco-polo:
+  types:
+    - program
+  test-cases:
+    1: normal
+    2: normal
+    3: normal
+
+say-kia-ora:
+  types:
+    - program
+  test-cases:
+    1: normal
+
+favourite-food:
+  types:
+    - program
+  test-cases:
+    1: normal
+    2: normal
+    3: normal